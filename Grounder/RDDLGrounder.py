import sys
import copy
from Parser.expr import Expression
from abc import ABCMeta, abstractmethod
from Grounder.RDDLModel import RDDLModel
import warnings
import itertools
# import RDDLModel

# AGGREG_OPERATION_STRING_LIST = ["sum","prod","max","min","avg"]
# AGGREG_RECURSIVE_OPERATION_STRING_MAPPED_LIST = ["+","*","max","min","+"]
# QUANTIFIER_OPERATION_STRING_LIST = ["forall","exists"]
# QUANTIFIER_RECURSIVE_OPERATION_STRING_MAPPED_LIST = ["&","|"]

<<<<<<< HEAD
AGGREG_OPERATION_LIST = ["prod", "sum", "avg", "minimum", "maximum", "forall", "exists"]
AGGREG_RECURSIVE_OPERATION_INDEX_MAPPED_LIST = ["*", "+", "+", "<", ">", "&", "|"]
AGGREG_OP_TO_STRING_DICT = dict(zip(AGGREG_OPERATION_LIST,AGGREG_RECURSIVE_OPERATION_INDEX_MAPPED_LIST))

=======
AGGREG_OPERATION_LIST = [
    'prod', 'sum', 'avg', 'minimum', 'maximum', 'forall', 'exists'
]
AGGREG_RECURSIVE_OPERATION_INDEX_MAPPED_LIST = [
    '*', '+', '+', '<', '>', '&', '|'
]
AGGREG_OP_TO_STRING_DICT = dict(
    zip(AGGREG_OPERATION_LIST, AGGREG_RECURSIVE_OPERATION_INDEX_MAPPED_LIST))
>>>>>>> a6ce9976


class Grounder(metaclass=ABCMeta):

  @abstractmethod
  def Ground(self):
    pass


class RDDLGroundedGrounder(Grounder):
<<<<<<< HEAD
    def __init__(self, RDDL_AST):
        super(RDDLGroundedGrounder, self).__init__()
        self._AST = RDDL_AST
        # self._Model = None
        self._actions = {}
        self._nonfluents = {}
        self._states = {}
        self._nextstates = {}
        self._prevstates = {}
        self._init_state = {}
        self._cpfs = {}
        self._cpforder = {0 : []}
        self._derived = {}
        self._interm = {}
        self._objects = {}

        self._reward = None
        self._preconditions = []
        self._invariants = []

        self._actionsranges = {}
        self._statesranges = {}


    def Ground(self):
        # there are no objects or types in grounded domains

        # initialize the Model object
        model = RDDLModel()

        self._getObjects()

        # ground pvariables and appropriate cpfs if applicable
        # update pvariables
        self._groundPvariables()

        # update non_fluents values in case the default values were overridden in the instance
        self._groundNonfluents()

        # ground init_state
        self._groundInitState()

        # ground reward
        self._groundReward()

        # ground constraints
        self._groundPreConstraints()

        # update model object
        model.states = self._states
        model.actions = self._actions
        model.nonfluents = self._nonfluents
        model.next_state = self._nextstates
        model.prev_state = self._prevstates
        model.init_state = self._init_state
        model.cpfs = self._cpfs
        model.cpforder = self._cpforder
        model.reward = self._reward
        model.preconditions = self._preconditions
        model.invariants = self._invariants
        model.derived = self._derived
        model.interm = self._interm

        # new properties
        model.max_allowed_actions = self._groundMaxActions()
        model.horizon = self._groundHorizon()
        model.discount = self._groundDiscount()
        model.actionsranges = self._actionsranges
        model.statesranges = self._statesranges
        model.objects = self._objects
        # new properties

        return model

    def _getObjects(self):
        self._objects = {}
        try:
            for type in self._AST.non_fluents.objects:
                self._objects[type[0]] = type[1]
        except:
            return

    def _groundHorizon(self):
        return self._AST.instance.horizon

    def _groundMaxActions(self):
        numactions = self._AST.instance.max_nondef_actions
        if numactions == "pos-inf":
            return len(self._actions)
        else:
            return int(numactions)

    def _groundDiscount(self):
        return self._AST.instance.discount

    def _groundPvariables(self):
        for pvariable in self._AST.domain.pvariables:
            name = pvariable.name
            if pvariable.fluent_type == 'non-fluent':
                self._nonfluents[name] = pvariable.default
            elif pvariable.fluent_type == 'action-fluent':
                self._actions[name] = pvariable.default
                self._actionsranges[name] = pvariable.range
            elif pvariable.fluent_type == 'state-fluent':
                cpf = None
                next_state = name + '\''
                for cpfs in self._AST.domain.cpfs[1]:
                    if cpfs.pvar[1][0] == next_state:
                        cpf = cpfs
                if cpf is not None:
                    self._states[name] = pvariable.default
                    self._statesranges[name] = pvariable.range
                    self._nextstates[name] = next_state
                    self._prevstates[next_state] = name
                    self._cpfs[next_state] = cpf
                    self._cpforder[0].append(name)
            elif pvariable.fluent_type == 'derived-fluent':
                cpf = None
                for cpfs in self._AST.domain.derived_cpfs:
                    if cpfs.pvar[1][0] == name:
                        cpf = cpfs
                if cpf is not None:
                    self._derived[name] = pvariable.default
                    self._cpfs[name] = cpf
                    level = pvariable.level
                    if level is None:
                        level = 1
                    if level in self._cpforder:
                        self._cpforder[level].append(name)
                    else:
                        self._cpforder[level] = [name]
            elif pvariable.fluent_type == 'interm-fluent':
                cpf = None
                for cpfs in self._AST.domain.intermediate_cpfs:
                    if cpfs.pvar[1][0] == name:
                        cpf = cpfs
                if cpf is not None:
                    self._interm[name] = pvariable.default
                    self._cpfs[name] = cpf
                    level = pvariable.level
                    if level is None:
                        level = 1
                    if level in self._cpforder:
                        self._cpforder[level].append(name)
                    else:
                        self._cpforder[level] = [name]

    def _groundNonfluents(self):
        if hasattr(self._AST.non_fluents, "init_non_fluent"):
            for init_vals in self._AST.non_fluents.init_non_fluent:
                key = init_vals[0][0]
                val = init_vals[1]
                self._nonfluents[key] = val

    def _groundInitState(self):
        self._init_state = self._states.copy()
        if hasattr(self._AST.instance, "init_state"):
            for init_vals in self._AST.instance.init_state:
                key = init_vals[0][0]
                val = init_vals[1]
                self._init_state[key] = val

    def _groundReward(self):
        self._reward = self._AST.domain.reward

    def _groundPreConstraints(self):
        if hasattr(self._AST.domain, "preconds"):
            for precond in self._AST.domain.preconds:
                self._preconditions.append(precond)

        if hasattr(self._AST.domain, "invariants"):
            for inv in self._AST.domain.invariants:
                self._invariants.append(inv)

class RDDLGrounder(Grounder):
    def __init__(self, RDDL_AST):
        super(RDDLGrounder, self).__init__()
        self.AST = RDDL_AST
        self.objects = {}
        self.objects_rev = {}
        self.nonfluents = {}
        self.states = {}
        self.nextstates = {}
        self.dynamicstate = {}
        self.actions = {}
        self.derived = {}
        self.interm = {}


    def Ground(self):
        # get all the objects is the problem
        self.objects = {}
        self.objects_rev = {}
        if self.AST.non_fluents.objects[0] is None:
            self.objects = None
            self.objects_rev = None
        else:
            for type in self.AST.non_fluents.objects:
                self.objects[type[0]] = type[1]
                for obj in type[1]:
                    self.objects_rev[obj] = type[0]

        # ground pvariables
        for pvariable in self.AST.domain.pvariables:
            name = pvariable.name
            if pvariable.arity > 0:
                variations = self._groundObjects(pvariable.param_types)
                grounded = self._generateName(name, variations)
            else:
                grounded = [name]
            if pvariable.fluent_type == 'non-fluent':
                for g in grounded:
                    self.nonfluents[g] = pvariable.default
            elif pvariable.fluent_type == 'state-fluent':
                for g in grounded:
                    self.states[g] = pvariable.default
                    l = len(name)
                    next_state = g[:l] + '\'' + g[l:]
                    self.nextstates[next_state] = g
            elif pvariable.fluent_type == 'action-fluent':
                for g in grounded:
                    self.actions[g] = pvariable.default
            elif pvariable.fluent_type == 'derived-fluent':
                for g in grounded:
                    self.derived[g] = pvariable.default
            elif pvariable.fluent_type == 'interm-fluent':
                for g in grounded:
                    self.interm[g] = pvariable.default
        #----NOW LOOP AGAIN, with all the state variable and property grounding options done
        #---this lets us ground the cpfs, rewards and constraints more easily
        all_grounded_cpfs = []
        for pvariable in self.AST.domain.pvariables:
            name = pvariable.name
            if pvariable.arity > 0:
                variations = self._groundObjects(pvariable.param_types)
                grounded = self._generateName(name, variations)
            else:
                grounded = [name]
            if pvariable.fluent_type == 'state-fluent':
                # find cpf
                cpf = None
                for cpfs in self.AST.domain.cpfs[1]:
                    if cpfs.pvar[1][0] == name +'\'':
                        cpf = cpfs
                        break #added to avoid going over all cpfs, as soon as we have the target one, we stop the loop
                # ground state, init state and cpf
                #raise a warning if no cpf found
                if cpf == None:
                    warnings.warn("No conditional prob func found for "+name)
                for g in grounded:
                    # l = len(name)
                    # next_state = g[:l] + '\'' + g[l:]
                    all_grounded_cpfs.append(self._groundCPF(name, cpf, g))
        #---end second for loop through the pvariables for grounding cpf
        #update the RDDL model to be the grounded expressions
        self.AST.domain.cpfs = (self.AST.domain.cpfs[0], all_grounded_cpfs) #replacing the previous lifted entries
        self.AST.domain.reward = self._scan_expr_tree(self.AST.domain.reward,{})#empty dictionary at this level
        return

    def _groundObjects(self, args):
        list = []
        new_list = []
        for type in args:
            objs = self.objects[type]

            if len(list) == 0:
                new_list = [[obj] for obj in objs]
            else:
                for l in list:
                    for obj in objs:
                        new_l = l.copy()
                        new_l.append(obj)
                        new_list.append(new_l)
            list = new_list
            new_list = []
        return list

    def _generateName(self, name, list):
        names = []
        for variation in list:
            names.append(name + '(' +  ','.join(variation) + ')')
        return names

    def InitGround(self):
        # init non fluents
        # print(self.AST.non_fluent_size)
        if hasattr(self.AST.non_fluents, "init_non_fluent"):
            for init_vals in self.AST.non_fluents.init_non_fluent:
                key = init_vals[0][0] + '(' + ','.join(init_vals[0][1]) + ')'
                val = init_vals[1]
                self.nonfluents[key] = val

        # init state
        self.dynamicstate = self.states.copy()
        for init_vals in self.AST.instance.init_state:
            if init_vals[0][1] is not None:
                key = init_vals[0][0] + '(' + ','.join(init_vals[0][1]) + ')'
            else:
                key = init_vals[0][0]
            val = init_vals[1]
            self.dynamicstate[key] = val


    def _groundCPF(self, name, cpf, variable):
        # map arguments to actual objects
        args = cpf.pvar[1][1]
        if args is None:
            return cpf
        variable_args = variable[len(name)+1:-1].split(',')
        args = cpf.pvar[1][1]
        args_dic = {}
        for i in range(len(args)):
            args_dic[args[i]] = variable_args[i]
        # parse cpf w.r.t cpf args and variables
        # print(cpf)
        new_cpf = copy.deepcopy(cpf)
        # fix name
        new_name = new_cpf.pvar[1][0] + "("
        for arg in new_cpf.pvar[1][1]:
            new_name = new_name + args_dic[arg]+','
        new_name = new_name[:-1] + ')'

        new_pvar = ('pvar_expr', (new_name, None))
        new_cpf.pvar = new_pvar
        new_cpf = self._scan_expr_tree(new_cpf.expr, args_dic)
        print(new_cpf)

        return new_cpf

    #===================================================
    def do_aggregate_expression_nesting(self,original_dict, new_variables_list, instances_list,\
                                operation_string,expression):
        """
        Args:
            original_dict:
            new_variables_list:
            instances_list:
            operation_string:
            expression:
        Returns:
        Summary: expands the dictionary with the object instances for the variables passed in;
        NOTE that the order of variables, and order of elements in each entry of instances_set should line up.
        With the expanded dictionary, creates an expression of the type specified in "operation_String"
        the lhs (first) argument would be an instance from the set, and rhs would be from
        recursively calling this function with a reduced set, and the original dictionary.
        """

        #todo create expression with the type passed in
        # the first argument (lhs) will have an updated dictionary based on the objects spec'd
        # in the set definition (gets one instance added to the dictionary). We can scan_expression on it
        # for the second arg (righ hand side), we will recursively call this func with a reduced set of objects
        if len(instances_list) == 1:
            # this case CAN happen, if there is only one object of the type specified
            # which can be due to misspec or due to a difficult constraint satisfaction in set definition,
            # that varies over instances
            updated_dict = copy.deepcopy(original_dict)
            updated_dict.update(dict(zip(new_variables_list, instances_list[0])))
            new_expr = self._scan_expr_tree(expression,updated_dict)
        elif len(instances_list) == 2:  # normal base case
            new_children = []
            lhs_updated_dict = copy.deepcopy(original_dict)
            lhs_updated_dict.update(dict(zip(new_variables_list, instances_list[0])))
            new_children.append(self._scan_expr_tree(expression,lhs_updated_dict))
            rhs_updated_dict = copy.deepcopy(original_dict)
            rhs_updated_dict.update(dict(zip(new_variables_list, instances_list[1])))
            new_children.append(self._scan_expr_tree(expression, rhs_updated_dict))
            #even if it is a max or min operation, when there are only 2 left, we just do "> or <"
            new_expr = Expression((operation_string, tuple(new_children)))
        else: # recursive case
            if operation_string in ["+","*","&","|"]: #those ">,<" are for the min and max respectively
                new_children = []
                lhs_updated_dict = copy.deepcopy(original_dict)
                lhs_updated_dict.update(dict(zip(new_variables_list, instances_list[0])))
                instances_list = instances_list[1:] #remove the first element before the recursion, simple.
                new_children.append(self._scan_expr_tree(expression,lhs_updated_dict))
                new_children.append(self.do_aggregate_expression_nesting(
                    original_dict, new_variables_list, instances_list, \
                    operation_string, expression ))
                new_expr = Expression((operation_string, tuple(new_children)))
            else: # handling the min and max case
                # this is done by comparing two at a time, and recursively calling with the remainder of the list
                # keeping the one that "wins" the comparison. Eg: if (a > b) then (>, [a,rest of list]) else (>, [b,rest of list])
                # I assume if they are equal, we have a default behavior in the simulator (eg: take first arg)
                lhs_updated_dict = copy.deepcopy(original_dict)
                lhs_updated_dict.update(dict(zip(new_variables_list, instances_list[0])))
                lhs_comparison_arg = self._scan_expr_tree(expression,lhs_updated_dict)
                rhs_updated_dict = copy.deepcopy(original_dict)
                rhs_updated_dict.update(dict(zip(new_variables_list, instances_list[1])))
                rhs_comparison_arg = self._scan_expr_tree(expression,rhs_updated_dict)
                comparison_expression = Expression((operation_string,(lhs_comparison_arg,rhs_comparison_arg)))
                new_expr = Expression(("if", (comparison_expression,
                                       self.do_aggregate_expression_nesting(original_dict, new_variables_list,
                                                    [instances_list[0]]+instances_list[2:], operation_string, expression),
                                       self.do_aggregate_expression_nesting(original_dict, new_variables_list,
                                                                            [instances_list[1]] + instances_list[2:],
                                                                            operation_string, expression)
                                              )))

        #---end else
        return new_expr

    # ===================================================

    def _scan_expr_tree(self, expr, dic):
        """
        Args:
            expr:
            list_dic:
        Returns:
        :Summary:
        """

        if isinstance(expr, tuple):
            pass # return is at end of function
        elif expr.etype[0] == 'pvar':
            if expr.args[1] == None: #should really be etype = constant in parsed tree
                #then it is a constant
                pass #return statement is at end of func as per coding conventions
            elif len(expr.args[1]) > 0:
                new_name = expr.args[0] + '_'
                for arg in expr.args[1]:
                    if arg in dic:
                        new_name = new_name + dic[arg] + '_'
                    else:
                        new_name = new_name + arg + '_'
                new_name = new_name[:-1]
                expr = Expression(('pvar_expr', (new_name, None)))
        elif expr.etype[0] == 'constant':
            pass #the return statement is at the end
        elif expr.etype[0] in ['arithmetic','boolean','relational']:
            new_children = []
            for child in expr.args:
                new_children.append(self._scan_expr_tree(child, dic))
            #if we reached here the expression is either a +,*, or comparator (>,<) or aggregator (sum, product)
            expr = Expression((expr.etype[1], tuple(new_children)))
        elif expr.etype[0] == "aggregation":
            #TODO: as of now the code assumes all the leaf variables/constants are of the right types, or can be reasonably
            # casted into the right type (eg: bool->int or v.v.)
            # however, some type checking would be nice in subsequent versions, and give feedback to the language writer for debugging.
            aggreg_type = expr.etype[1]
            if aggreg_type in AGGREG_OP_TO_STRING_DICT:
                #determine what the recursive op is for the aggreg type. Eg: sum = "+"
                aggreg_recursive_operation_string = AGGREG_OP_TO_STRING_DICT[aggreg_type]
                #--todo only for average operation, we need to first "/ n ", for all others
                # we need to decide the recursive operation symbol "+" or "*" and iterative
                #---first let's collect the instances like (?x,?y) = (x1,y3) that satisfy the set definition passed in
                object_instances_list = []
                instances_def_args = expr.args[0]
                if instances_def_args[0] == 'typed_var': #then we iterate over the objects specified
                    # all even indexes (incl 0) are variable names, all odd indexes are object types
                    var_key_strings_list = [instances_def_args[1][2*x] for x in range(int(len(instances_def_args[1])/2)) ]#like ?x
                    object_type_list = [instances_def_args[1][2*x+1] for x in range(int(len(instances_def_args[1])/2)) ]
                    instance_tuples = [tuple([x]) for x in self.objects[object_type_list[0]]]
                    for var_idx in range(1,len(var_key_strings_list)):
                        instance_tuples = [tuple(list(instance_tuples[i])+ [self.objects[object_type_list[var_idx]][j]]) \
                                            for i in range(len(instance_tuples)) for j in range(len(self.objects[object_type_list[var_idx]]))]
                    object_instances_list= instance_tuples
                    expr = self.do_aggregate_expression_nesting(dic,var_key_strings_list,object_instances_list,
                                aggreg_recursive_operation_string,expr.args[1]) #last arg is the expression with which the aggregation is done
                    if aggreg_type == "avg":
                        num_instances = len(instance_tuples)  # needed if this is an "Avg" operation
                        #then the 'expr' becomes lhs argument and we add a "\ |set_size|" operation
                        children_list = [expr,Expression(('number', num_instances))]
                        #note "expr" would have been an aggregate sum already, the "aggreg_recursive_operation_string" is set for that
                        expr = Expression(("/", tuple(children_list)))
                    #--end if type is average
                #--- end if obj type aggregation

        elif expr.etype[0] == "control": #if statements and such
            # the three arguments are "if" condition, true , and false results
            children_list = [self._scan_expr_tree(expr.args[0],dic),
                             self._scan_expr_tree(expr.args[1],dic),
                             self._scan_expr_tree(expr.args[2],dic)]
            #todo verify the elif statements are in args[2] and what happens if no "else"
            expr = Expression(("if", tuple(children_list)))
        # elif expr.etype[0] == "func" and expr.etype[1] == "abs":
        #     expr = Expression((expr.etype[0], ("abs",[self._scan_expr_tree(expr.args[0], dic)] )))#only one arg for abs
        elif expr.etype[0] == "func":
            new_children = []
            for child in expr.args:
                new_children.append(self._scan_expr_tree(child, dic))
            expr = Expression((expr.etype[0], (expr.etype[1],new_children )))#only one arg for abs

        else:
            new_children = []
            for child in expr.args:
                new_children.append(self._scan_expr_tree(child, dic))
            #if we reached here the expression is either a +,*, or comparator (>,<) or aggregator (sum, product)
            expr = Expression((expr.etype[1], tuple(new_children)))
        #--end else
        return expr

    #===============================================

    #===============================================
    def _groundReward(self):
        return
=======

  def __init__(self, RDDL_AST):
    super(RDDLGroundedGrounder, self).__init__()
    self._AST = RDDL_AST
    # self._Model = None
    self._actions = {}
    self._nonfluents = {}
    self._states = {}
    self._nextstates = {}
    self._prevstates = {}
    self._init_state = {}
    self._cpfs = {}
    self._cpforder = {0: []}
    self._derived = {}
    self._interm = {}
    self._objects = {}

    self._reward = None
    self._preconditions = []
    self._invariants = []

    self._actionsranges = {}
    self._statesranges = {}

  def Ground(self):
    # there are no objects or types in grounded domains

    # initialize the Model object
    model = RDDLModel()

    self._getObjects()

    # ground pvariables and appropriate cpfs if applicable
    # update pvariables
    self._groundPvariables()

    # update non_fluents values in case the default values were overridden in the instance
    self._groundNonfluents()

    # ground init_state
    self._groundInitState()

    # ground reward
    self._groundReward()

    # ground constraints
    self._groundPreConstraints()

    # update model object
    model.states = self._states
    model.actions = self._actions
    model.nonfluents = self._nonfluents
    model.next_state = self._nextstates
    model.prev_state = self._prevstates
    model.init_state = self._init_state
    model.cpfs = self._cpfs
    model.cpforder = self._cpforder
    model.reward = self._reward
    model.preconditions = self._preconditions
    model.invariants = self._invariants
    model.derived = self._derived
    model.interm = self._interm

    # new properties
    model.max_allowed_actions = self._groundMaxActions()
    model.horizon = self._groundHorizon()
    model.discount = self._groundDiscount()
    model.actionsranges = self._actionsranges
    model.statesranges = self._statesranges
    model.objects = self._objects
    # new properties

    return model

  def _getObjects(self):
    self._objects = {}
    try:
      for type in self._AST.non_fluents.objects:
        self._objects[type[0]] = type[1]
    except:
      return

  def _groundHorizon(self):
    return self._AST.instance.horizon

  def _groundMaxActions(self):
    numactions = self._AST.instance.max_nondef_actions
    if numactions == 'pos-inf':
      return len(self._actions)
    else:
      return int(numactions)

  def _groundDiscount(self):
    return self._AST.instance.discount

  def _groundPvariables(self):
    for pvariable in self._AST.domain.pvariables:
      name = pvariable.name
      if pvariable.fluent_type == 'non-fluent':
        self._nonfluents[name] = pvariable.default
      elif pvariable.fluent_type == 'action-fluent':
        self._actions[name] = pvariable.default
        self._actionsranges[name] = pvariable.range
      elif pvariable.fluent_type == 'state-fluent':
        cpf = None
        next_state = name + '\''
        for cpfs in self._AST.domain.cpfs[1]:
          if cpfs.pvar[1][0] == next_state:
            cpf = cpfs
        if cpf is not None:
          self._states[name] = pvariable.default
          self._statesranges[name] = pvariable.range
          self._nextstates[name] = next_state
          self._prevstates[next_state] = name
          self._cpfs[next_state] = cpf
          self._cpforder[0].append(name)
      elif pvariable.fluent_type == 'derived-fluent':
        cpf = None
        for cpfs in self._AST.domain.derived_cpfs:
          if cpfs.pvar[1][0] == name:
            cpf = cpfs
        if cpf is not None:
          self._derived[name] = pvariable.default
          self._cpfs[name] = cpf
          level = pvariable.level
          if level is None:
            level = 1
          if level in self._cpforder:
            self._cpforder[level].append(name)
          else:
            self._cpforder[level] = [name]
      elif pvariable.fluent_type == 'interm-fluent':
        cpf = None
        for cpfs in self._AST.domain.intermediate_cpfs:
          if cpfs.pvar[1][0] == name:
            cpf = cpfs
        if cpf is not None:
          self._interm[name] = pvariable.default
          self._cpfs[name] = cpf
          level = pvariable.level
          if level is None:
            level = 1
          if level in self._cpforder:
            self._cpforder[level].append(name)
          else:
            self._cpforder[level] = [name]

  def _groundNonfluents(self):
    if hasattr(self._AST.non_fluents, 'init_non_fluent'):
      for init_vals in self._AST.non_fluents.init_non_fluent:
        key = init_vals[0][0]
        val = init_vals[1]
        self._nonfluents[key] = val

  def _groundInitState(self):
    self._init_state = self._states.copy()
    if hasattr(self._AST.instance, 'init_state'):
      for init_vals in self._AST.instance.init_state:
        key = init_vals[0][0]
        val = init_vals[1]
        self._init_state[key] = val

  def _groundReward(self):
    self._reward = self._AST.domain.reward

  def _groundPreConstraints(self):
    if hasattr(self._AST.domain, 'preconds'):
      for precond in self._AST.domain.preconds:
        self._preconditions.append(precond)

    if hasattr(self._AST.domain, 'invariants'):
      for inv in self._AST.domain.invariants:
        self._invariants.append(inv)

>>>>>>> a6ce9976

class RDDLGrounder(Grounder):

  def __init__(self, rddl_ast):
    super(RDDLGrounder, self).__init__()
    self.AST = rddl_ast
    self.objects = {}
    self.objects_rev = {}
    self.nonfluents = {}
    self.states = {}
    self.nextstates = {}
    self.dynamicstate = {}
    self.actions = {}
    self.derived = {}
    self.interm = {}

  def Ground(self):
    # get all the objects is the problem
    self.objects = {}
    self.objects_rev = {}
    if self.AST.non_fluents.objects[0] is None:
      self.objects = None
      self.objects_rev = None
    else:
      for obj_type in self.AST.non_fluents.objects:
        self.objects[obj_type[0]] = obj_type[1]
        for obj in obj_type[1]:
          self.objects_rev[obj] = obj_type[0]

    # ground pvariables
    for pvariable in self.AST.domain.pvariables:
      name = pvariable.name
      if pvariable.arity > 0:
        variations = self._groundObjects(pvariable.param_types)
        grounded = self._generateName(name, variations)
      else:
        grounded = [name]
      if pvariable.fluent_type == 'non-fluent':
        for g in grounded:
          self.nonfluents[g] = pvariable.default
      elif pvariable.fluent_type == 'state-fluent':
        for g in grounded:
          self.states[g] = pvariable.default
          l = len(name)
          next_state = g[:l] + '\'' + g[l:]
          self.nextstates[next_state] = g
      elif pvariable.fluent_type == 'action-fluent':
        for g in grounded:
          self.actions[g] = pvariable.default
      elif pvariable.fluent_type == 'derived-fluent':
        for g in grounded:
          self.derived[g] = pvariable.default
      elif pvariable.fluent_type == 'interm-fluent':
        for g in grounded:
          self.interm[g] = pvariable.default
    # NOW LOOP AGAIN, with all the state variable and property
    # grounding options done. This lets us ground the cpfs, rewards, and
    # constraints more easily.
    all_grounded_cpfs = []
    for pvariable in self.AST.domain.pvariables:
      name = pvariable.name
      if pvariable.arity > 0:
        variations = self._groundObjects(pvariable.param_types)
        grounded = self._generateName(name, variations)
      else:
        grounded = [name]
      if pvariable.fluent_type == 'state-fluent':
        # find cpf
        cpf = None
        for cpfs in self.AST.domain.cpfs[1]:
          if cpfs.pvar[1][0] == name + '\'':
            cpf = cpfs
            break  # Avoid going over all cpfs, as soon as we have the
            # target one, we stop the loop.
        # Ground state, init state and cpf:
        if cpf is None:
          warnings.warn('No conditional prob func found for ' + name)
        for g in grounded:
          # l = len(name)
          # next_state = g[:l] + '\'' + g[l:]
          all_grounded_cpfs.append(self._groundCPF(name, cpf, g))
    # End second for loop through the pvariables for grounding cpf
    # update the RDDL model to be the grounded expressions.
    self.AST.domain.cpfs = (self.AST.domain.cpfs[0], all_grounded_cpfs
                           )  # Replacing the previous lifted entries.
    self.AST.domain.reward = self._scan_expr_tree(
        self.AST.domain.reward, {})  # Empty dictionary at this level.
    return

  def _groundObjects(self, args):
    obj_list = []
    new_list = []
    for arg_type in args:
      objs = self.objects[arg_type]

      if not obj_list:
        new_list = [[obj] for obj in objs]
      else:
        for l in obj_list:
          for obj in objs:
            new_l = l.copy()
            new_l.append(obj)
            new_list.append(new_l)
      obj_list = new_list
      new_list = []
    return obj_list

  def _generateName(self, name, list):
    names = []
    for variation in list:
      names.append(name + '(' + ','.join(variation) + ')')
    return names

  def InitGround(self):
    """Initialize non fluents."""
    if hasattr(self.AST.non_fluents, 'init_non_fluent'):
      for init_vals in self.AST.non_fluents.init_non_fluent:
        key = init_vals[0][0] + '(' + ','.join(init_vals[0][1]) + ')'
        val = init_vals[1]
        self.nonfluents[key] = val

    # init state
    self.dynamicstate = self.states.copy()
    for init_vals in self.AST.instance.init_state:
      if init_vals[0][1] is not None:
        key = init_vals[0][0] + '(' + ','.join(init_vals[0][1]) + ')'
      else:
        key = init_vals[0][0]
      val = init_vals[1]
      self.dynamicstate[key] = val

  def _groundCPF(self, name, cpf, variable):
    """Map arguments to actual objects."""
    args = cpf.pvar[1][1]
    if args is None:
      return cpf
    variable_args = variable[len(name) + 1:-1].split(',')
    args_dic = {}
    if len(args) != len(variable_args):
      raise ValueError(
          f'Ground instance {variable} is of arity {len(variable_args)} but '
          f'was expected to be of arity {len(args)} according to declaration.')
    for arg, vararg in zip(args, variable_args):
      args_dic[arg] = vararg
    # Parse cpf w.r.t cpf args and variables.
    new_cpf = copy.deepcopy(cpf)
    # Fix name.
    new_name = new_cpf.pvar[1][0] + '('
    for arg in new_cpf.pvar[1][1]:
      new_name = new_name + args_dic[arg] + ','
    new_name = new_name[:-1] + ')'
    new_pvar = ('pvar_expr', (new_name, None))
    new_cpf.pvar = new_pvar
    new_cpf = self._scan_expr_tree(new_cpf.expr, args_dic)
    print(new_cpf)

    return new_cpf

  #===================================================
  def do_aggregate_expression_nesting(self, original_dict, new_variables_list,
                                      instances_list, operation_string,
                                      expression):
    """
        Args:
            original_dict:
            new_variables_list:
            instances_list:
            operation_string:
            expression:

        Returns:
        Summary: expands the dictionary with the object instances for the
        variables passed in;
        NOTE that the order of variables, and order of elements in each entry of
        instances_set should line up.
        With the expanded dictionary, creates an expression of the type
        specified in "operation_String"
        the lhs (first) argument would be an instance from the set, and rhs
        would be from
        recursively calling this function with a reduced set, and the original
        dictionary.
        """

    # TODO: create expression with the type passed in.
    # The first argument (lhs) will have an updated dictionary based on the
    # objects spec'd in the set definition (gets one instance added to the
    # dictionary). We can scan_expression on it for the second arg 
    # (righ hand side), we will recursively call this func with a reduced
    # set of objects.
    if len(instances_list) == 1:
      # This case CAN happen, if there is only one object of the type specified
      # which can be due to misspec or due to a difficult constraint
      # satisfaction in set definition that varies over instances.
      updated_dict = copy.deepcopy(original_dict)
      updated_dict.update(dict(zip(new_variables_list, instances_list[0])))
      new_expr = self._scan_expr_tree(expression, updated_dict)
    elif len(instances_list) == 2:  # normal base case
      new_children = []
      lhs_updated_dict = copy.deepcopy(original_dict)
      lhs_updated_dict.update(dict(zip(new_variables_list, instances_list[0])))
      new_children.append(self._scan_expr_tree(expression, lhs_updated_dict))
      rhs_updated_dict = copy.deepcopy(original_dict)
      rhs_updated_dict.update(dict(zip(new_variables_list, instances_list[1])))
      new_children.append(self._scan_expr_tree(expression, rhs_updated_dict))
      # Even if it is a max or min operation, when there are only 2 left,
      # we just do "> or <".
      new_expr = Expression((operation_string, tuple(new_children)))
    else:  # recursive case
      if operation_string in [
          '+', '*', '&', '|'
      ]:  # Those ">,<" are for the min and max respectively.
        new_children = []
        lhs_updated_dict = copy.deepcopy(original_dict)
        lhs_updated_dict.update(
            dict(zip(new_variables_list, instances_list[0])))
        instances_list = instances_list[
            1:]  # Remove the first element before the recursion, simple.
        new_children.append(self._scan_expr_tree(expression, lhs_updated_dict))
        new_children.append(
            self.do_aggregate_expression_nesting(original_dict,
                                                 new_variables_list,
                                                 instances_list,
                                                 operation_string, expression))
        new_expr = Expression((operation_string, tuple(new_children)))
      else:
        # Handling the min and max case:
        # this is done by comparing two at a time, and recursively calling with
        # the remainder of the list, keeping the one that "wins" the comparison.
        # Eg: if (a > b) then (>, [a,rest of list]) else (>, [b,rest of list]),
        # I assume if they are equal, we have a default behavior in the
        # simulator (eg: take first arg).
        lhs_updated_dict = copy.deepcopy(original_dict)
        lhs_updated_dict.update(
            dict(zip(new_variables_list, instances_list[0])))
        lhs_comparison_arg = self._scan_expr_tree(expression, lhs_updated_dict)
        rhs_updated_dict = copy.deepcopy(original_dict)
        rhs_updated_dict.update(
            dict(zip(new_variables_list, instances_list[1])))
        rhs_comparison_arg = self._scan_expr_tree(expression, rhs_updated_dict)
        comparison_expression = Expression(
            (operation_string, (lhs_comparison_arg, rhs_comparison_arg)))
        new_expr = Expression(
            ('if', (comparison_expression,
                    self.do_aggregate_expression_nesting(
                        original_dict, new_variables_list,
                        [instances_list[0]] + instances_list[2:],
                        operation_string, expression),
                    self.do_aggregate_expression_nesting(
                        original_dict, new_variables_list,
                        [instances_list[1]] + instances_list[2:],
                        operation_string, expression))))
    return new_expr

  # ===================================================

  def _scan_expr_tree_pvar(self, expr, dic):
    """Ground out a pvar expression."""
    if expr.args[1] is None:  # should really be etype = constant in parsed tree
      # This is a constant.
      pass
    elif expr.args[1]:
      new_name = expr.args[0] + '_'
      for arg in expr.args[1]:
        if arg in dic:
          new_name = new_name + dic[arg] + '_'
        else:
          new_name = new_name + arg + '_'
      new_name = new_name[:-1]
      expr = Expression(('pvar_expr', (new_name, None)))
    else:
      raise ValueError(f'Malformed expression {str(expr)}.')
    return expr

  def _scan_expr_tree_abr(self, expr, dic):
    new_children = []
    for child in expr.args:
      new_children.append(self._scan_expr_tree(child, dic))
    return Expression((expr.etype[1], tuple(new_children)))

  def _scan_expr_tree_control(self, expr, dic):
    children_list = [
        self._scan_expr_tree(expr.args[0], dic),
        self._scan_expr_tree(expr.args[1], dic),
        self._scan_expr_tree(expr.args[2], dic)
    ]
    # TODO: verify the elif statements are in args[2] and what 
    # happens if no "else".
    return Expression(('if', tuple(children_list)))

  def _scan_expr_tree_func(self, expr, dic):
    new_children = []
    for child in expr.args:
      new_children.append(self._scan_expr_tree(child, dic))
    return Expression(
        (expr.etype[0], (expr.etype[1], new_children)))  # Only one arg for abs.

  # def _scan_expr_tree_randomvar(self, expr, dic):
  #   raise NotImplementedError('Random variable grounding not implemented.')

  def _scan_expr_tree_aggregation(self, expr, dic):
    # TODO: as of now the code assumes all the leaf variables/constants are.
    # of the right types, or can be reasonably cast into the right type
    # (eg: bool->int or v.v.).
    # However, some type checking would be nice in subsequent versions,
    # and give feedback to the language writer for debugging.
    aggreg_type = expr.etype[1]
    if aggreg_type in AGGREG_OP_TO_STRING_DICT:
      # Determine what the recursive op is for the aggreg type. Eg: sum = "+".
      aggreg_recursive_operation_string = AGGREG_OP_TO_STRING_DICT[aggreg_type]
      # TODO: only for average operation, we need to first "/ n " for all others
      # we need to decide the recursive operation symbol "+" or "*" and iterate.
      # First let's collect the instances like (?x,?y) = (x1,y3) that satisfy,
      # the set definition passed in.
      object_instances_list = []
      instances_def_args = expr.args[0]
      if instances_def_args[
          0] == 'typed_var':  # Then we iterate over the objects specified.
        # All even indexes (incl 0) are variable names,
        # all odd indexes are object types.
        var_key_strings_list = [
            instances_def_args[1][2 * x]
            for x in range(int(len(instances_def_args[1]) / 2))
        ]  # Like ?x.
        object_type_list = [
            instances_def_args[1][2 * x + 1]
            for x in range(int(len(instances_def_args[1]) / 2))
        ]
        instance_tuples = [
            tuple([x]) for x in self.objects[object_type_list[0]]
        ]
        for var_idx in range(1, len(var_key_strings_list)):
          instance_tuples = [
              tuple(
                  list(instance_tuples[i]) +
                  [self.objects[object_type_list[var_idx]][j]])
              for i in range(len(instance_tuples))
              for j in range(len(self.objects[object_type_list[var_idx]]))
          ]
        object_instances_list = instance_tuples
        expr = self.do_aggregate_expression_nesting(
            dic, var_key_strings_list, object_instances_list,
            aggreg_recursive_operation_string, expr.args[1]
        )  # Last arg is the expression with which the aggregation is done.
        if aggreg_type == 'avg':
          num_instances = len(
              instance_tuples)  # Needed if this is an "Avg" operation.
          # Then the 'expr' becomes lhs argument and
          # we add a "\ |set_size|" operation.
          children_list = [expr, Expression(('number', num_instances))]
          # Note "expr" would have been an aggregate sum already,
          # the "aggreg_recursive_operation_string" is set for that.
          expr = Expression(('/', tuple(children_list)))
      return expr

  def _scan_expr_tree(self, expr, dic):
    """Main dispatch method for recursively grounding the expression tree."""
    scan_expr_tree_noop = lambda expr, _: expr
    dispatch_dict = {
        'noop': scan_expr_tree_noop,
        'pvar': self._scan_expr_tree_pvar,
        'constant': scan_expr_tree_noop,
        'arithmetic': self._scan_expr_tree_abr,
        'boolean': self._scan_expr_tree_abr,
        'relational': self._scan_expr_tree_abr,
        'aggregation': self._scan_expr_tree_aggregation,
        'control': self._scan_expr_tree_control,
        # Random vars can be ground in the same way as functions.
        'randomvar': self._scan_expr_tree_func
    }
    if isinstance(expr, tuple):
      expression_type = 'noop'
    else:
      expression_type = expr.etype[0]
    if expression_type in dispatch_dict.keys():
      return dispatch_dict[expression_type](expr, dic)
    else:
      new_children = []
      for child in expr.args:
        new_children.append(self._scan_expr_tree(child, dic))
      # If we reached here the expression is either a +,*, or comparator (>,<),
      # or aggregator (sum, product).
      return Expression((expr.etype[1], tuple(new_children)))

  #===============================================

  #===============================================
  def _groundReward(self):
    return

  def _groundConstraints(self):
    return<|MERGE_RESOLUTION|>--- conflicted
+++ resolved
@@ -12,12 +12,6 @@
 # QUANTIFIER_OPERATION_STRING_LIST = ["forall","exists"]
 # QUANTIFIER_RECURSIVE_OPERATION_STRING_MAPPED_LIST = ["&","|"]
 
-<<<<<<< HEAD
-AGGREG_OPERATION_LIST = ["prod", "sum", "avg", "minimum", "maximum", "forall", "exists"]
-AGGREG_RECURSIVE_OPERATION_INDEX_MAPPED_LIST = ["*", "+", "+", "<", ">", "&", "|"]
-AGGREG_OP_TO_STRING_DICT = dict(zip(AGGREG_OPERATION_LIST,AGGREG_RECURSIVE_OPERATION_INDEX_MAPPED_LIST))
-
-=======
 AGGREG_OPERATION_LIST = [
     'prod', 'sum', 'avg', 'minimum', 'maximum', 'forall', 'exists'
 ]
@@ -26,7 +20,6 @@
 ]
 AGGREG_OP_TO_STRING_DICT = dict(
     zip(AGGREG_OPERATION_LIST, AGGREG_RECURSIVE_OPERATION_INDEX_MAPPED_LIST))
->>>>>>> a6ce9976
 
 
 class Grounder(metaclass=ABCMeta):
@@ -37,505 +30,6 @@
 
 
 class RDDLGroundedGrounder(Grounder):
-<<<<<<< HEAD
-    def __init__(self, RDDL_AST):
-        super(RDDLGroundedGrounder, self).__init__()
-        self._AST = RDDL_AST
-        # self._Model = None
-        self._actions = {}
-        self._nonfluents = {}
-        self._states = {}
-        self._nextstates = {}
-        self._prevstates = {}
-        self._init_state = {}
-        self._cpfs = {}
-        self._cpforder = {0 : []}
-        self._derived = {}
-        self._interm = {}
-        self._objects = {}
-
-        self._reward = None
-        self._preconditions = []
-        self._invariants = []
-
-        self._actionsranges = {}
-        self._statesranges = {}
-
-
-    def Ground(self):
-        # there are no objects or types in grounded domains
-
-        # initialize the Model object
-        model = RDDLModel()
-
-        self._getObjects()
-
-        # ground pvariables and appropriate cpfs if applicable
-        # update pvariables
-        self._groundPvariables()
-
-        # update non_fluents values in case the default values were overridden in the instance
-        self._groundNonfluents()
-
-        # ground init_state
-        self._groundInitState()
-
-        # ground reward
-        self._groundReward()
-
-        # ground constraints
-        self._groundPreConstraints()
-
-        # update model object
-        model.states = self._states
-        model.actions = self._actions
-        model.nonfluents = self._nonfluents
-        model.next_state = self._nextstates
-        model.prev_state = self._prevstates
-        model.init_state = self._init_state
-        model.cpfs = self._cpfs
-        model.cpforder = self._cpforder
-        model.reward = self._reward
-        model.preconditions = self._preconditions
-        model.invariants = self._invariants
-        model.derived = self._derived
-        model.interm = self._interm
-
-        # new properties
-        model.max_allowed_actions = self._groundMaxActions()
-        model.horizon = self._groundHorizon()
-        model.discount = self._groundDiscount()
-        model.actionsranges = self._actionsranges
-        model.statesranges = self._statesranges
-        model.objects = self._objects
-        # new properties
-
-        return model
-
-    def _getObjects(self):
-        self._objects = {}
-        try:
-            for type in self._AST.non_fluents.objects:
-                self._objects[type[0]] = type[1]
-        except:
-            return
-
-    def _groundHorizon(self):
-        return self._AST.instance.horizon
-
-    def _groundMaxActions(self):
-        numactions = self._AST.instance.max_nondef_actions
-        if numactions == "pos-inf":
-            return len(self._actions)
-        else:
-            return int(numactions)
-
-    def _groundDiscount(self):
-        return self._AST.instance.discount
-
-    def _groundPvariables(self):
-        for pvariable in self._AST.domain.pvariables:
-            name = pvariable.name
-            if pvariable.fluent_type == 'non-fluent':
-                self._nonfluents[name] = pvariable.default
-            elif pvariable.fluent_type == 'action-fluent':
-                self._actions[name] = pvariable.default
-                self._actionsranges[name] = pvariable.range
-            elif pvariable.fluent_type == 'state-fluent':
-                cpf = None
-                next_state = name + '\''
-                for cpfs in self._AST.domain.cpfs[1]:
-                    if cpfs.pvar[1][0] == next_state:
-                        cpf = cpfs
-                if cpf is not None:
-                    self._states[name] = pvariable.default
-                    self._statesranges[name] = pvariable.range
-                    self._nextstates[name] = next_state
-                    self._prevstates[next_state] = name
-                    self._cpfs[next_state] = cpf
-                    self._cpforder[0].append(name)
-            elif pvariable.fluent_type == 'derived-fluent':
-                cpf = None
-                for cpfs in self._AST.domain.derived_cpfs:
-                    if cpfs.pvar[1][0] == name:
-                        cpf = cpfs
-                if cpf is not None:
-                    self._derived[name] = pvariable.default
-                    self._cpfs[name] = cpf
-                    level = pvariable.level
-                    if level is None:
-                        level = 1
-                    if level in self._cpforder:
-                        self._cpforder[level].append(name)
-                    else:
-                        self._cpforder[level] = [name]
-            elif pvariable.fluent_type == 'interm-fluent':
-                cpf = None
-                for cpfs in self._AST.domain.intermediate_cpfs:
-                    if cpfs.pvar[1][0] == name:
-                        cpf = cpfs
-                if cpf is not None:
-                    self._interm[name] = pvariable.default
-                    self._cpfs[name] = cpf
-                    level = pvariable.level
-                    if level is None:
-                        level = 1
-                    if level in self._cpforder:
-                        self._cpforder[level].append(name)
-                    else:
-                        self._cpforder[level] = [name]
-
-    def _groundNonfluents(self):
-        if hasattr(self._AST.non_fluents, "init_non_fluent"):
-            for init_vals in self._AST.non_fluents.init_non_fluent:
-                key = init_vals[0][0]
-                val = init_vals[1]
-                self._nonfluents[key] = val
-
-    def _groundInitState(self):
-        self._init_state = self._states.copy()
-        if hasattr(self._AST.instance, "init_state"):
-            for init_vals in self._AST.instance.init_state:
-                key = init_vals[0][0]
-                val = init_vals[1]
-                self._init_state[key] = val
-
-    def _groundReward(self):
-        self._reward = self._AST.domain.reward
-
-    def _groundPreConstraints(self):
-        if hasattr(self._AST.domain, "preconds"):
-            for precond in self._AST.domain.preconds:
-                self._preconditions.append(precond)
-
-        if hasattr(self._AST.domain, "invariants"):
-            for inv in self._AST.domain.invariants:
-                self._invariants.append(inv)
-
-class RDDLGrounder(Grounder):
-    def __init__(self, RDDL_AST):
-        super(RDDLGrounder, self).__init__()
-        self.AST = RDDL_AST
-        self.objects = {}
-        self.objects_rev = {}
-        self.nonfluents = {}
-        self.states = {}
-        self.nextstates = {}
-        self.dynamicstate = {}
-        self.actions = {}
-        self.derived = {}
-        self.interm = {}
-
-
-    def Ground(self):
-        # get all the objects is the problem
-        self.objects = {}
-        self.objects_rev = {}
-        if self.AST.non_fluents.objects[0] is None:
-            self.objects = None
-            self.objects_rev = None
-        else:
-            for type in self.AST.non_fluents.objects:
-                self.objects[type[0]] = type[1]
-                for obj in type[1]:
-                    self.objects_rev[obj] = type[0]
-
-        # ground pvariables
-        for pvariable in self.AST.domain.pvariables:
-            name = pvariable.name
-            if pvariable.arity > 0:
-                variations = self._groundObjects(pvariable.param_types)
-                grounded = self._generateName(name, variations)
-            else:
-                grounded = [name]
-            if pvariable.fluent_type == 'non-fluent':
-                for g in grounded:
-                    self.nonfluents[g] = pvariable.default
-            elif pvariable.fluent_type == 'state-fluent':
-                for g in grounded:
-                    self.states[g] = pvariable.default
-                    l = len(name)
-                    next_state = g[:l] + '\'' + g[l:]
-                    self.nextstates[next_state] = g
-            elif pvariable.fluent_type == 'action-fluent':
-                for g in grounded:
-                    self.actions[g] = pvariable.default
-            elif pvariable.fluent_type == 'derived-fluent':
-                for g in grounded:
-                    self.derived[g] = pvariable.default
-            elif pvariable.fluent_type == 'interm-fluent':
-                for g in grounded:
-                    self.interm[g] = pvariable.default
-        #----NOW LOOP AGAIN, with all the state variable and property grounding options done
-        #---this lets us ground the cpfs, rewards and constraints more easily
-        all_grounded_cpfs = []
-        for pvariable in self.AST.domain.pvariables:
-            name = pvariable.name
-            if pvariable.arity > 0:
-                variations = self._groundObjects(pvariable.param_types)
-                grounded = self._generateName(name, variations)
-            else:
-                grounded = [name]
-            if pvariable.fluent_type == 'state-fluent':
-                # find cpf
-                cpf = None
-                for cpfs in self.AST.domain.cpfs[1]:
-                    if cpfs.pvar[1][0] == name +'\'':
-                        cpf = cpfs
-                        break #added to avoid going over all cpfs, as soon as we have the target one, we stop the loop
-                # ground state, init state and cpf
-                #raise a warning if no cpf found
-                if cpf == None:
-                    warnings.warn("No conditional prob func found for "+name)
-                for g in grounded:
-                    # l = len(name)
-                    # next_state = g[:l] + '\'' + g[l:]
-                    all_grounded_cpfs.append(self._groundCPF(name, cpf, g))
-        #---end second for loop through the pvariables for grounding cpf
-        #update the RDDL model to be the grounded expressions
-        self.AST.domain.cpfs = (self.AST.domain.cpfs[0], all_grounded_cpfs) #replacing the previous lifted entries
-        self.AST.domain.reward = self._scan_expr_tree(self.AST.domain.reward,{})#empty dictionary at this level
-        return
-
-    def _groundObjects(self, args):
-        list = []
-        new_list = []
-        for type in args:
-            objs = self.objects[type]
-
-            if len(list) == 0:
-                new_list = [[obj] for obj in objs]
-            else:
-                for l in list:
-                    for obj in objs:
-                        new_l = l.copy()
-                        new_l.append(obj)
-                        new_list.append(new_l)
-            list = new_list
-            new_list = []
-        return list
-
-    def _generateName(self, name, list):
-        names = []
-        for variation in list:
-            names.append(name + '(' +  ','.join(variation) + ')')
-        return names
-
-    def InitGround(self):
-        # init non fluents
-        # print(self.AST.non_fluent_size)
-        if hasattr(self.AST.non_fluents, "init_non_fluent"):
-            for init_vals in self.AST.non_fluents.init_non_fluent:
-                key = init_vals[0][0] + '(' + ','.join(init_vals[0][1]) + ')'
-                val = init_vals[1]
-                self.nonfluents[key] = val
-
-        # init state
-        self.dynamicstate = self.states.copy()
-        for init_vals in self.AST.instance.init_state:
-            if init_vals[0][1] is not None:
-                key = init_vals[0][0] + '(' + ','.join(init_vals[0][1]) + ')'
-            else:
-                key = init_vals[0][0]
-            val = init_vals[1]
-            self.dynamicstate[key] = val
-
-
-    def _groundCPF(self, name, cpf, variable):
-        # map arguments to actual objects
-        args = cpf.pvar[1][1]
-        if args is None:
-            return cpf
-        variable_args = variable[len(name)+1:-1].split(',')
-        args = cpf.pvar[1][1]
-        args_dic = {}
-        for i in range(len(args)):
-            args_dic[args[i]] = variable_args[i]
-        # parse cpf w.r.t cpf args and variables
-        # print(cpf)
-        new_cpf = copy.deepcopy(cpf)
-        # fix name
-        new_name = new_cpf.pvar[1][0] + "("
-        for arg in new_cpf.pvar[1][1]:
-            new_name = new_name + args_dic[arg]+','
-        new_name = new_name[:-1] + ')'
-
-        new_pvar = ('pvar_expr', (new_name, None))
-        new_cpf.pvar = new_pvar
-        new_cpf = self._scan_expr_tree(new_cpf.expr, args_dic)
-        print(new_cpf)
-
-        return new_cpf
-
-    #===================================================
-    def do_aggregate_expression_nesting(self,original_dict, new_variables_list, instances_list,\
-                                operation_string,expression):
-        """
-        Args:
-            original_dict:
-            new_variables_list:
-            instances_list:
-            operation_string:
-            expression:
-        Returns:
-        Summary: expands the dictionary with the object instances for the variables passed in;
-        NOTE that the order of variables, and order of elements in each entry of instances_set should line up.
-        With the expanded dictionary, creates an expression of the type specified in "operation_String"
-        the lhs (first) argument would be an instance from the set, and rhs would be from
-        recursively calling this function with a reduced set, and the original dictionary.
-        """
-
-        #todo create expression with the type passed in
-        # the first argument (lhs) will have an updated dictionary based on the objects spec'd
-        # in the set definition (gets one instance added to the dictionary). We can scan_expression on it
-        # for the second arg (righ hand side), we will recursively call this func with a reduced set of objects
-        if len(instances_list) == 1:
-            # this case CAN happen, if there is only one object of the type specified
-            # which can be due to misspec or due to a difficult constraint satisfaction in set definition,
-            # that varies over instances
-            updated_dict = copy.deepcopy(original_dict)
-            updated_dict.update(dict(zip(new_variables_list, instances_list[0])))
-            new_expr = self._scan_expr_tree(expression,updated_dict)
-        elif len(instances_list) == 2:  # normal base case
-            new_children = []
-            lhs_updated_dict = copy.deepcopy(original_dict)
-            lhs_updated_dict.update(dict(zip(new_variables_list, instances_list[0])))
-            new_children.append(self._scan_expr_tree(expression,lhs_updated_dict))
-            rhs_updated_dict = copy.deepcopy(original_dict)
-            rhs_updated_dict.update(dict(zip(new_variables_list, instances_list[1])))
-            new_children.append(self._scan_expr_tree(expression, rhs_updated_dict))
-            #even if it is a max or min operation, when there are only 2 left, we just do "> or <"
-            new_expr = Expression((operation_string, tuple(new_children)))
-        else: # recursive case
-            if operation_string in ["+","*","&","|"]: #those ">,<" are for the min and max respectively
-                new_children = []
-                lhs_updated_dict = copy.deepcopy(original_dict)
-                lhs_updated_dict.update(dict(zip(new_variables_list, instances_list[0])))
-                instances_list = instances_list[1:] #remove the first element before the recursion, simple.
-                new_children.append(self._scan_expr_tree(expression,lhs_updated_dict))
-                new_children.append(self.do_aggregate_expression_nesting(
-                    original_dict, new_variables_list, instances_list, \
-                    operation_string, expression ))
-                new_expr = Expression((operation_string, tuple(new_children)))
-            else: # handling the min and max case
-                # this is done by comparing two at a time, and recursively calling with the remainder of the list
-                # keeping the one that "wins" the comparison. Eg: if (a > b) then (>, [a,rest of list]) else (>, [b,rest of list])
-                # I assume if they are equal, we have a default behavior in the simulator (eg: take first arg)
-                lhs_updated_dict = copy.deepcopy(original_dict)
-                lhs_updated_dict.update(dict(zip(new_variables_list, instances_list[0])))
-                lhs_comparison_arg = self._scan_expr_tree(expression,lhs_updated_dict)
-                rhs_updated_dict = copy.deepcopy(original_dict)
-                rhs_updated_dict.update(dict(zip(new_variables_list, instances_list[1])))
-                rhs_comparison_arg = self._scan_expr_tree(expression,rhs_updated_dict)
-                comparison_expression = Expression((operation_string,(lhs_comparison_arg,rhs_comparison_arg)))
-                new_expr = Expression(("if", (comparison_expression,
-                                       self.do_aggregate_expression_nesting(original_dict, new_variables_list,
-                                                    [instances_list[0]]+instances_list[2:], operation_string, expression),
-                                       self.do_aggregate_expression_nesting(original_dict, new_variables_list,
-                                                                            [instances_list[1]] + instances_list[2:],
-                                                                            operation_string, expression)
-                                              )))
-
-        #---end else
-        return new_expr
-
-    # ===================================================
-
-    def _scan_expr_tree(self, expr, dic):
-        """
-        Args:
-            expr:
-            list_dic:
-        Returns:
-        :Summary:
-        """
-
-        if isinstance(expr, tuple):
-            pass # return is at end of function
-        elif expr.etype[0] == 'pvar':
-            if expr.args[1] == None: #should really be etype = constant in parsed tree
-                #then it is a constant
-                pass #return statement is at end of func as per coding conventions
-            elif len(expr.args[1]) > 0:
-                new_name = expr.args[0] + '_'
-                for arg in expr.args[1]:
-                    if arg in dic:
-                        new_name = new_name + dic[arg] + '_'
-                    else:
-                        new_name = new_name + arg + '_'
-                new_name = new_name[:-1]
-                expr = Expression(('pvar_expr', (new_name, None)))
-        elif expr.etype[0] == 'constant':
-            pass #the return statement is at the end
-        elif expr.etype[0] in ['arithmetic','boolean','relational']:
-            new_children = []
-            for child in expr.args:
-                new_children.append(self._scan_expr_tree(child, dic))
-            #if we reached here the expression is either a +,*, or comparator (>,<) or aggregator (sum, product)
-            expr = Expression((expr.etype[1], tuple(new_children)))
-        elif expr.etype[0] == "aggregation":
-            #TODO: as of now the code assumes all the leaf variables/constants are of the right types, or can be reasonably
-            # casted into the right type (eg: bool->int or v.v.)
-            # however, some type checking would be nice in subsequent versions, and give feedback to the language writer for debugging.
-            aggreg_type = expr.etype[1]
-            if aggreg_type in AGGREG_OP_TO_STRING_DICT:
-                #determine what the recursive op is for the aggreg type. Eg: sum = "+"
-                aggreg_recursive_operation_string = AGGREG_OP_TO_STRING_DICT[aggreg_type]
-                #--todo only for average operation, we need to first "/ n ", for all others
-                # we need to decide the recursive operation symbol "+" or "*" and iterative
-                #---first let's collect the instances like (?x,?y) = (x1,y3) that satisfy the set definition passed in
-                object_instances_list = []
-                instances_def_args = expr.args[0]
-                if instances_def_args[0] == 'typed_var': #then we iterate over the objects specified
-                    # all even indexes (incl 0) are variable names, all odd indexes are object types
-                    var_key_strings_list = [instances_def_args[1][2*x] for x in range(int(len(instances_def_args[1])/2)) ]#like ?x
-                    object_type_list = [instances_def_args[1][2*x+1] for x in range(int(len(instances_def_args[1])/2)) ]
-                    instance_tuples = [tuple([x]) for x in self.objects[object_type_list[0]]]
-                    for var_idx in range(1,len(var_key_strings_list)):
-                        instance_tuples = [tuple(list(instance_tuples[i])+ [self.objects[object_type_list[var_idx]][j]]) \
-                                            for i in range(len(instance_tuples)) for j in range(len(self.objects[object_type_list[var_idx]]))]
-                    object_instances_list= instance_tuples
-                    expr = self.do_aggregate_expression_nesting(dic,var_key_strings_list,object_instances_list,
-                                aggreg_recursive_operation_string,expr.args[1]) #last arg is the expression with which the aggregation is done
-                    if aggreg_type == "avg":
-                        num_instances = len(instance_tuples)  # needed if this is an "Avg" operation
-                        #then the 'expr' becomes lhs argument and we add a "\ |set_size|" operation
-                        children_list = [expr,Expression(('number', num_instances))]
-                        #note "expr" would have been an aggregate sum already, the "aggreg_recursive_operation_string" is set for that
-                        expr = Expression(("/", tuple(children_list)))
-                    #--end if type is average
-                #--- end if obj type aggregation
-
-        elif expr.etype[0] == "control": #if statements and such
-            # the three arguments are "if" condition, true , and false results
-            children_list = [self._scan_expr_tree(expr.args[0],dic),
-                             self._scan_expr_tree(expr.args[1],dic),
-                             self._scan_expr_tree(expr.args[2],dic)]
-            #todo verify the elif statements are in args[2] and what happens if no "else"
-            expr = Expression(("if", tuple(children_list)))
-        # elif expr.etype[0] == "func" and expr.etype[1] == "abs":
-        #     expr = Expression((expr.etype[0], ("abs",[self._scan_expr_tree(expr.args[0], dic)] )))#only one arg for abs
-        elif expr.etype[0] == "func":
-            new_children = []
-            for child in expr.args:
-                new_children.append(self._scan_expr_tree(child, dic))
-            expr = Expression((expr.etype[0], (expr.etype[1],new_children )))#only one arg for abs
-
-        else:
-            new_children = []
-            for child in expr.args:
-                new_children.append(self._scan_expr_tree(child, dic))
-            #if we reached here the expression is either a +,*, or comparator (>,<) or aggregator (sum, product)
-            expr = Expression((expr.etype[1], tuple(new_children)))
-        #--end else
-        return expr
-
-    #===============================================
-
-    #===============================================
-    def _groundReward(self):
-        return
-=======
 
   def __init__(self, RDDL_AST):
     super(RDDLGroundedGrounder, self).__init__()
@@ -710,7 +204,6 @@
       for inv in self._AST.domain.invariants:
         self._invariants.append(inv)
 
->>>>>>> a6ce9976
 
 class RDDLGrounder(Grounder):
 
